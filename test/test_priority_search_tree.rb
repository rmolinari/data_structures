# if ENV['coverage']
#   require 'simplecov'
#   SimpleCov.start
# end

require 'byebug'
require 'set'
require 'test/unit'
require 'timeout'
require 'ruby-prof'

require 'data_structures_rmolinari'

Point = Shared::Point
InternalLogicError = Shared::InternalLogicError

MaxPrioritySearchTree = DataStructuresRMolinari::MaxPrioritySearchTree
MinmaxPrioritySearchTree = DataStructuresRMolinari::MinmaxPrioritySearchTree

class PrioritySearchTreeTest < Test::Unit::TestCase
  INFINITY = Float::INFINITY

  def setup
    @size = (ENV['test_size'] || 100_000).to_i
    @pairs_by_x = raw_data(@size)
    @pairs_by_y = @pairs_by_x.sort_by(&:y)
    @min_x, @max_x = @pairs_by_x.map(&:x).minmax
  end

  ########################################
  # Tests for the (vanilla) MaxPST

  # Construct the data structure and validate that the key properties are actually satisifed.
  def test_pst_construction
    data = raw_data(@size)
    MaxPrioritySearchTree.new(data.shuffle, verify: true)
  end

  def test_duplicate_coordinate_checks
    # duplicate x values
    assert_raise(Shared::DataError) do
      MaxPrioritySearchTree.new([Point.new(0, 0), Point.new(0, 1)])
    end

    # # duplicate y valus
    # assert_raise(Shared::DataError) do
    #   MaxPrioritySearchTree.new([Point.new(0, 0), Point.new(1, 0)])
    # end
  end

  def test_pst_highest_ne
    100.times do
      x0 = rand(@size)
      y0 = rand(@size)
      check_a_highest_ne(x0, y0, max_pst)
    end
  end

  def test_pst_highest_nw
    100.times do
      x0 = rand(@size)
      y0 = rand(@size)
      check_a_highest_nw(x0, y0, max_pst)
    end
  end

  def test_pst_leftmost_ne
    100.times do
      x0 = rand(@size)
      y0 = rand(@size)
      check_a_leftmost_ne(x0, y0, max_pst)
    end
  end

  def test_pst_rightmost_nw
    100.times do
      x0 = rand(@size)
      y0 = rand(@size)
      check_a_rightmost_nw(x0, y0, max_pst)
    end
  end

  def test_pst_highest_3_sided
    100.times do
      x0 = rand(@size)
      x1 = x0 + 1 + rand(@size - x0)
      y0 = rand(@size)
      check_a_highest_3_sided(x0, x1, y0, max_pst)
    end
  end

  def test_pst_enumerate_3_sided
    100.times do
      x0 = rand(@size)
      x1 = x0 + 1 + rand(@size - x0)
      y0 = rand(@size)
      check_an_enumerate_3_sided(x0, x1, y0, max_pst)
    end
  end

  ########################################
  # Tests for the MinmaxPST
  def test_minmax_pst_construction
    return #'MinmaxPST not supported for now'

    data = raw_data(@size)
    # puts "Building the minmax PST tree..."
    MinmaxPrioritySearchTree.new(data.shuffle, verify: true)
  end

  # The tree code is buggy here. Let's try to find a small, reproducible error
  def test_minmax_pst_leftmost_ne
    return #'MinmaxPST not supported for now'

    100.times do
      x0 = rand(@size)
      y0 = rand(@size)
      check_a_leftmost_ne(x0, y0, minmax_pst)
    end
  end

  ########################################
  # Some regression tests on inputs found to be bad during testing

  private def check_one_case(klass, method, data, *method_params, expected_val)
    calculated_val = Timeout::timeout(timeout_time_s) do
      pst = klass.new(data.map { |x, y| Point.new(x, y) })
      calculated_val = pst.send(method, *method_params)
    end
    assert_equal expected_val, calculated_val
  end

  def test_bad_inputs_for_max_leftmost_ne
    check_one = lambda do |data, *method_params, actual_highest|
      check_one_case(MaxPrioritySearchTree, :leftmost_ne, data, *method_params, actual_highest)
    end

    check_one.call(
      [[6,19], [9,18], [15,17], [2,16], [11,13], [16,12], [19,10], [4,6], [8,15], [10,7], [12,11], [13,9], [14,4], [17,2], [18,3], [1,5], [3,1], [5,8], [7,14]],
      4, 15,
      Point.new(6, 19)
    )
  end

  def test_bad_inputs_for_max_highest_3_sided
    check_one = lambda do |data, *method_params, actual_highest|
      check_one_case(MaxPrioritySearchTree, :highest_3_sided, data, *method_params, actual_highest)
    end

    # Early versions of code couldn't even handle these!
    check_one.call([[1, 1]], 0, 1, 0, Point.new(1, 1))

    check_one.call(
      [[4,5], [1,4], [5,2], [2,1], [3,3]],
      2, 3, 2,
      Point.new(3, 3)
    )

    check_one.call(
      [[8,8], [1,7], [6,5], [2,6], [4,3], [5,1], [7,2], [3,4]],
      3, 5, 0,
      Point.new(3, 4)
    )

    check_one.call(
      [[7,8], [1,5], [5,7], [2,3], [4,1], [6,6], [8,4], [3,2]],
      3, 4, 1,
      Point.new(3, 2)
    )
  end

  def test_bad_inputs_for_minmax_leftmost_ne
    return #'MinmaxPST not supported for now'

    check_one = lambda do |data, *method_params, actual_leftmost|
      check_one_case(MinmaxPrioritySearchTree, :leftmost_ne, data, *method_params, actual_leftmost)
    end
    # Some inputs on which the code was found to be buggy
    check_one.call(
      [[4,10], [2,1], [8,2], [3,5], [7,7], [9,9], [10,8], [1,4], [5,3], [6,6]],
      5, 6,
      Point.new(6, 6)
    )

    check_one.call(
      [
        [20,32], [1,1], [17,2], [2,31], [15,26], [24,30], [30,29], [5,4], [9,10], [11,18], [16,3], [19,8], [22,11], [28,5],
        [31,7], [3,21], [6,9], [7,22], [8,28], [10,25], [12,23], [13,19], [14,6], [18,27], [21,13], [23,14], [25,24], [26,12],
        [27,17], [29,20], [32,16], [4,15]
      ],
      4, 11,
      Point.new(4, 15)
    )

    data = [[10,11], [5,2], [11,1], [2,8], [4,9], [8,10], [9,7], [1,5], [3,3], [6,6], [7,4]]
    check_one.call(data, 3, 9, Point.new(4, 9))
  end

  def test_bad_inputs_for_max_enumerate_3_sided
    check_one = lambda do |data, *method_params, actual_vals|
      actual_set = Set.new(actual_vals.map { |x, y| Point.new(x, y) })
      check_one_case(MaxPrioritySearchTree, :enumerate_3_sided, data, *method_params, actual_set)
    end

    # LogicErrors
    check_one.call([[1,3], [2,1], [3,2]],               2, 3, 0, [[2, 1], [3, 2]])
    check_one.call([[2,5], [4,3], [5,4], [1,2], [3,1]], 4, 5, 4, [[5, 4]])

    # These had timeouts in early code
    check_one.call([[1,1]],                                    0, 1, 0, [[1, 1]])
    check_one.call([[2,2], [1,1]],                             0, 1, 1, [[1, 1]])
    check_one.call([[2,6], [3,5], [5,3], [1,4], [4,2], [6,1]], 3, 5, 5, [[3, 5]])
    check_one.call([[5,10], [7,8], [10,9], [2,7], [6,4], [8,6], [9,5], [1,1], [3,2], [4,3]], 5, 6, 0, [[6, 4], [5, 10]])

    # These ones didn't time out, but returned bad values
    check_one.call([[2,3], [1,1], [3,2]],                             0, 1, 0, [[1, 1]])
    check_one.call([[7,7], [1,5], [4,6], [2,2], [3,1], [5,4], [6,3]], 5, 6, 3, [[5,4], [6, 3]])
    check_one.call(
      [[8,12], [6,11], [10,10], [2,7], [7,8], [11,9], [12,1], [1,5], [3,6], [4,2], [5,3], [9,4]],
      3, 10, 0,
      [[8, 12], [10, 10], [6, 11], [9, 4], [5, 3], [3, 6], [4, 2], [7, 8]]
    )
    check_one.call(
      [[4,14], [5,13], [13,12], [2,11], [8,9], [10,10], [14,8], [1,4], [3,3], [6,7], [7,1], [9,5], [11,6], [12,2]],
      6, 13, 0,
      [[6, 7], [11, 6], [10, 10], [8, 9], [12, 2], [9, 5], [7, 1], [13, 12]]
    )
  end

  def test_bad_inputs_for_rightmost_nw
    check_one = lambda do |data, *method_params, actual_leftmost|
      check_one_case(MaxPrioritySearchTree, :rightmost_nw, data, *method_params, actual_leftmost)
    end

    check_one.call([[3,6], [2,5], [6,3], [1,1], [4,4], [5,2]], 5, 2, Point.new(5, 2))
  end

  def test_bad_inputs_for_highest_nw
    check_one = lambda do |data, *method_params, actual_leftmost|
      check_one_case(MaxPrioritySearchTree, :highest_nw, data, *method_params, actual_leftmost)
    end

    # Now we are allowing duplicated y values
    check_one.call([[3,3], [2, 2], [1,2]], 2, 1, Point.new(1, 2))
  end

  def test_bad_inputs_for_highest_ne
    check_one = lambda do |data, *method_params, actual_leftmost|
      check_one_case(MaxPrioritySearchTree, :highest_ne, data, *method_params, actual_leftmost)
    end
    check_one.call([[1,3], [2,2], [3,1]], 2, 1, Point.new(2, 2))
  end

  ########################################
  # Some quasi-tests that search for inputs that lead to assertion failures.
  #
  # They are all no-ops unless the environment variable find_bad is set

  BAD_INPUT_SEARCH_ATTEMPT_LIMIT = 1_000

  def test_minmax_find_bad_input_for_leftmost_ne
    return #'MinmaxPST not supported for now'

    search_for_bad_inputs(MinmaxPrioritySearchTree, :leftmost_ne) do |pairs|
      x0 = rand(@size)
      y0 = rand(@size)
      actual_leftmost = pairs.select { |p| p.x >= x0 && p.y >= y0 }.min_by(&:x) || Point.new(INFINITY, INFINITY)

      [[x0, y0], actual_leftmost]
    end
  end

  def test_max_find_bad_input_for_leftmost_ne
    search_for_bad_inputs(MaxPrioritySearchTree, :leftmost_ne) do |pairs|
      x0 = rand(@size)
      y0 = rand(@size)
      actual_leftmost = pairs.select { |p| p.x >= x0 && p.y >= y0 }.min_by(&:x) || Point.new(INFINITY, INFINITY)

      [[x0, y0], actual_leftmost]
    end
  end

  def test_max_find_bad_input_for_highest_3_sided
    search_for_bad_inputs(MaxPrioritySearchTree, :highest_3_sided) do |pairs|
      x0 = rand(@size)
      x1 = x0 + 1 + rand(@size - x0)
      y0 = rand(@size)
      actual_highest = pairs.select { |p| x0 <= p.x && p.x <= x1 && p.y >= y0 }.max_by{ |p| [p.y, -p.x] } || Point.new(INFINITY, -INFINITY)

      [[x0, x1, y0], actual_highest]
    end
  end

  def test_max_find_bad_input_for_enumerate_3_sided
    search_for_bad_inputs(MaxPrioritySearchTree, :enumerate_3_sided) do |pairs|
      x0 = rand(@size)
      x1 = x0 + 1 + rand(@size - x0)
      y0 = rand(@size)
      actual_set = Set.new(pairs.select { |p| x0 <= p.x && p.x <= x1 && p.y >= y0 } || [])

      [[x0, x1, y0], actual_set]
    end
  end

  def test_max_find_bad_input_for_rightmost_nw
    search_for_bad_inputs(MaxPrioritySearchTree, :rightmost_nw) do |pairs|
      x0 = rand(@size)
      y0 = rand(@size)
      actual_rightmost = pairs.select { |p| p.x <= x0 && p.y >= y0 }.max_by(&:x) || Point.new(-INFINITY, INFINITY)

      [[x0, y0], actual_rightmost]
    end
  end

  def test_max_find_bad_input_for_highest_ne
    search_for_bad_inputs(MaxPrioritySearchTree, :highest_ne) do |pairs|
      x0 = rand(@size)
      y0 = rand(@size)
      actual_highest = pairs.select { |p| p.x >= x0 && p.y >= y0 }.max_by{ |p| [p.y, -p.x] } || Point.new(INFINITY, -INFINITY)

      [[x0, y0], actual_highest]
    end
  end

  def test_max_find_bad_input_for_highest_nw
    search_for_bad_inputs(MaxPrioritySearchTree, :highest_nw) do |pairs|
      x0 = rand(@size)
      y0 = rand(@size)
      actual_highest = pairs.select { |p| p.x <= x0 && p.y >= y0 }.max_by{ |p| [p.y, -p.x] } || Point.new(-INFINITY, -INFINITY)

      [[x0, y0], actual_highest]
    end
  end

  def test_max_find_bad_input_for_construction
    search_for_bad_inputs(MaxPrioritySearchTree, nil) do |pairs|
      nil
    end
  end

  ########################################
  # Harness for profiling
  #
  # These aren't actually tests and make no assertions. THey do nothing unless the >profile< environment variable is set.

  def test_profiling
    method = :enumerate_3_sided
    profile(method) do
      pst = MaxPrioritySearchTree.new(@pairs_by_x.shuffle)
      100.times do
        x0 = rand(@size)
        x1 = rand(@size - x0) + x0
        y0 = rand(@size)
        pst.send(method, x0, x1, y0)
      end
    end
  end

  # # Not an actual test. We don't make any assertions. Do nothing at all unless the profile environment variable is set
  private def profile(tag)
    return unless ENV['profile']

    # Boilerplate lifted from my ad hoc code from one of the work projects
    profile = RubyProf::Profile.new(merge_fibers: true)

    profile.exclude_common_methods!
    profile.exclude_methods!([/Array#/, /Rational#/, /Integer#/, /Enumerator#/, /Range#/, /Fixnum#/, /Enumerable#/])

    profile.start
    _result = yield
    profile.stop

    FileUtils.mkdir_p("profile")
    flat_printer = RubyProf::FlatPrinter.new(profile)
    graph_printer = RubyProf::GraphPrinter.new(profile)
    call_tree_printer = RubyProf::CallTreePrinter.new(profile)
    stack_printer = RubyProf::CallStackPrinter.new(profile)

    File.open("profile/flat_#{tag}.out",  "w") {|f| flat_printer.print(f)}
    File.open("profile/graph_#{tag}.out", "w") {|f| graph_printer.print(f)}

    # Just to annoy me, the CallTreePrinter class now does paths differently and in a way
    # that is poorly documented.
    call_tree_printer.print(path: "profile", profile: "#{tag}")
    File.open("profile/stack_#{tag}.html", 'w') {|f| stack_printer.print(f)}
  end

  # Search for a set of bad input that causes klass#method to return the wrong value.
  #
  # If we find such data then output the details to stdout and fail an assertion. Otherwise return true.
  #
  # If method.nil? we just call the constructor, but with verification turned on
  #
  # We try BAD_INPUT_SEARCH_ATTEMPT_LIMIT times. On each attempt we generate a list of (x,y) pairs and yield it to a block from
  # which we should receive a pair
  #
  #    [method_params, expected_value]
  #
  # where
  #  - method_params is an array of the method parameters to pass to #method on the klass instance
  #  - expected_value is the value the method should return
  #
  # It is a no-op unless the environment variable find_bad is set
  private def search_for_bad_inputs(klass, method)
    return unless find_bad_inputs?

    BAD_INPUT_SEARCH_ATTEMPT_LIMIT.times do
      pairs = raw_data(@size).shuffle
      method_params, expected_value = yield(pairs)

      timeout = false
      error_message = nil
      begin
        if method
          pst = klass.new(pairs.clone)
          calculated_value = Timeout::timeout(timeout_time_s) {
            pst.send(method, *method_params)
          }
        else
          pst = klass.new(pairs.clone, verify: true)
        end
      rescue Timeout::Error
        puts "*\n*\n"
        puts "* >>>>>>>TIMEOUT<<<<<<<<"
        puts "*\n*\n"
        timeout = true
      rescue InternalLogicError => e
        puts "*\n*\n"
        puts "* >>>>>>>ERROR<<<<<<<<"
        puts e.message
        puts "*\n*\n"
        error_message = e.message
      end

      next unless error_message || timeout || method && (expected_value != calculated_value)

      pair_data = pairs.map { |p| "[#{p.x},#{p.y}]" }.join(', ')
      if method
        puts "params = [#{method_params.join(', ')}]"
        puts "data = [#{pair_data}]"

        assert_equal expected_value, calculated_value
      else
        puts "data = [#{pair_data}]"

        assert false
      end
    end
    puts "No bad data found for #{klass}##{method}"
  end

  private def find_bad_inputs?
    ENV['find_bad']
  end

  private def timeout_time_s
    ENV['debug'] ? 1e10 : 0.5 # Timeout doesn't allow Infinity
  end

  ########################################
  # Helpers

  private def max_pst
    @max_pst ||= MaxPrioritySearchTree.new(@pairs_by_x.shuffle)
  end

  private def minmax_pst
    @minmax_pst ||= MinmaxPrioritySearchTree.new(@pairs_by_x.shuffle)
  end

  # Do I really need all of these check_a_foo methods?
  private def check_a_highest_ne(x0, y0, pst)
    highest = ne_quadrant(x0, y0).max_by{ |p| [p.y, -p.x] } || Point.new(INFINITY, -INFINITY)
    calc_highest = pst.highest_ne(x0, y0)

    assert_equal highest, calc_highest
  end

  private def check_a_highest_nw(x0, y0, pst)
    highest = nw_quadrant(x0, y0).max_by{ |p| [p.y, -p.x] } || Point.new(-INFINITY, -INFINITY)
    calc_highest = pst.highest_nw(x0, y0)

    assert_equal highest, calc_highest
  end

  private def check_a_leftmost_ne(x0, y0, pst)
    leftmost = ne_quadrant(x0, y0).min_by(&:x) || Point.new(INFINITY, INFINITY)
    calc_leftmost = pst.leftmost_ne(x0, y0)

    assert_equal leftmost, calc_leftmost
  end

  private def check_a_rightmost_nw(x0, y0, pst)
    rightmost = nw_quadrant(x0, y0).max_by(&:x) || Point.new(-INFINITY, INFINITY)
    calc_rightmost = pst.rightmost_nw(x0, y0)

    assert_equal rightmost, calc_rightmost
  end

  private def check_a_highest_3_sided(x0, x1, y0, pst)
    highest = ne_quadrant(x0, y0).reject { |pair| pair.x > x1 }.max_by{ |p| [p.y, -p.x] } || Point.new(INFINITY, -INFINITY)
    calc_highest = pst.highest_3_sided(x0, x1, y0)

    assert_equal highest, calc_highest
  end

  private def check_an_enumerate_3_sided(x0, x1, y0, pst)
    expected_vals = Set.new(ne_quadrant(x0, y0).reject { |pair| pair.x > x1 })
    calculated_vals = Set.new
    pst.enumerate_3_sided(x0, x1, y0) { |pt| calculated_vals << pt }

    assert_equal expected_vals, calculated_vals
  end

  # By default we take x values 1, 2, ..., size and choose random integer y values in 1..size.
  #
  # If the environment variable 'floats' is set, instead choose random values in 0..1 for both coordinates.
  private def raw_data(size)
<<<<<<< HEAD
    if ENV['floats']
      (1..size).map { Point.new(rand, rand) }
    else
      list = (1..size).to_a
      y_vals = (1..size).map { rand(1..size)}
      list.zip(y_vals).map { Point.new(*_1) }
    end
=======
    list = (1..size).to_a
    y_vals = (1..size).map { rand(1..size)}
    list.zip(y_vals).map { Point.new(*_1) }
>>>>>>> 4135f97e
  end

  # Points (x,y) in @data with x >= x0
  private def rightward_points(x0)
    return @pairs_by_x if x0 <= @min_x
    return [] if x0 > @max_x

    first_idx = @pairs_by_x.bsearch_index { |v| v.x >= x0 }
    @pairs_by_x[first_idx..]
  end

  # Points (x,y) in @data with x <= x0
  private def leftward_points(x0)
    return @pairs_by_x if x0 >= @max_x
    return [] if x0 < @min_x

    first_idx = @pairs_by_x.bsearch_index { |v| v.x >= x0 }
    if @pairs_by_x[first_idx].x == x0
      @pairs_by_x[..first_idx]
    else
      @pairs_by_x[...first_idx]
    end
  end

  private def ne_quadrant(x0, y0)
    rightward_points(x0).select { |pair| pair.y >= y0 }
  end

  private def nw_quadrant(x0, y0)
    leftward_points(x0).select { |pair| pair.y >= y0 }
  end
end<|MERGE_RESOLUTION|>--- conflicted
+++ resolved
@@ -516,7 +516,6 @@
   #
   # If the environment variable 'floats' is set, instead choose random values in 0..1 for both coordinates.
   private def raw_data(size)
-<<<<<<< HEAD
     if ENV['floats']
       (1..size).map { Point.new(rand, rand) }
     else
@@ -524,11 +523,6 @@
       y_vals = (1..size).map { rand(1..size)}
       list.zip(y_vals).map { Point.new(*_1) }
     end
-=======
-    list = (1..size).to_a
-    y_vals = (1..size).map { rand(1..size)}
-    list.zip(y_vals).map { Point.new(*_1) }
->>>>>>> 4135f97e
   end
 
   # Points (x,y) in @data with x >= x0
